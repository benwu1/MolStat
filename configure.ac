--- conflicted
+++ resolved
@@ -93,14 +93,9 @@
 	fi
 fi
 
-<<<<<<< HEAD
-=======
-# look for CVODE
+# look for CVODE, if necessary
 ACX_WITH_CVODE
 
-# required options for building static libraries
-AC_PROG_RANLIB
->>>>>>> b886c928
 
 
 # set flags for all of the options
